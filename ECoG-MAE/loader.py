--- conflicted
+++ resolved
@@ -188,7 +188,7 @@
         train_dl: dataloader instance for train split
         test_dl: dataloader instance for test split
     """
-<<<<<<< HEAD
+
     dataset_path = os.path.join(os.getcwd(), args.dataset_path)
     root = os.path.join(dataset_path , "derivatives/preprocessed")
     data = pd.read_csv(os.path.join(dataset_path, "dataset.csv"))
@@ -197,21 +197,6 @@
     data = data.iloc[: int(len(data) * args.data_size), :]
     # data = data.iloc[int(len(data) * (1 - args.data_size)) :, :]
     train_data, test_data = split_dataframe(data, args.train_data_proportion)
-=======
-
-    if args.sandbox:
-        root = f"{os.getcwd()}/dataset/derivatives/preprocessed"
-        data = pd.read_csv(f"{os.getcwd()}/dataset/dataset.csv")
-        train_data, test_data = split_dataframe(args, data, 0.5)
-    else:
-        root = f"{os.getcwd()}/dataset_full/derivatives/preprocessed"
-        data = pd.read_csv(f"{os.getcwd()}/dataset_full/dataset.csv")
-
-        # only look at subset of data
-        data = data.iloc[: int(len(data) * args.data_size), :]
-        # data = data.iloc[int(len(data) * (1 - args.data_size)) :, :]
-        train_data, test_data = split_dataframe(args, data, 0.9)
->>>>>>> e4ceeca2
 
     bands = args.bands
     fs = 512
